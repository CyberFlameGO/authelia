package utils

import (
	"errors"
	"regexp"
	"strings"
	"time"
)

const (
	windows         = "windows"
	testStringInput = "abcdefghijkl"

	// RFC3339Zero is the default value for time.Time.Unix().
	RFC3339Zero = int64(-62135596800)

	// TLS13 is the textual representation of TLS 1.3.
	TLS13 = "1.3"

	// TLS12 is the textual representation of TLS 1.2.
	TLS12 = "1.2"

	// TLS11 is the textual representation of TLS 1.1.
	TLS11 = "1.1"

	// TLS10 is the textual representation of TLS 1.0.
	TLS10 = "1.0"

	clean   = "clean"
	tagged  = "tagged"
	unknown = "unknown"
)

const (
	// Hour is an int based representation of the time unit.
	Hour = time.Minute * 60

	// Day is an int based representation of the time unit.
	Day = Hour * 24

	// Week is an int based representation of the time unit.
	Week = Day * 7

	// Year is an int based representation of the time unit.
	Year = Day * 365

	// Month is an int based representation of the time unit.
	Month = Year / 12
<<<<<<< HEAD
=======

	clean   = "clean"
	tagged  = "tagged"
	unknown = "unknown"

	errFmtLinuxNotFound = "open %s: no such file or directory"
>>>>>>> e693302c
)

var (
	reDuration = regexp.MustCompile(`^(?P<Duration>[1-9]\d*?)(?P<Unit>[smhdwMy])?$`)
)

// AlphaNumericCharacters are literally just valid alphanumeric chars.
var AlphaNumericCharacters = []rune("abcdefghijklmnopqrstuvwxyzABCDEFGHIJKLMNOPQRSTUVWXYZ0123456789")

var htmlEscaper = strings.NewReplacer(
	"&", "&amp;",
	"<", "&lt;",
	">", "&gt;",
	`"`, "&#34;",
	"'", "&#39;",
)

// ErrTimeoutReached error thrown when a timeout is reached.
var ErrTimeoutReached = errors.New("timeout reached")

// ErrTLSVersionNotSupported returned when an unknown TLS version supplied.
var ErrTLSVersionNotSupported = errors.New("supplied TLS version isn't supported")<|MERGE_RESOLUTION|>--- conflicted
+++ resolved
@@ -46,15 +46,10 @@
 
 	// Month is an int based representation of the time unit.
 	Month = Year / 12
-<<<<<<< HEAD
-=======
+)
 
-	clean   = "clean"
-	tagged  = "tagged"
-	unknown = "unknown"
-
+const (
 	errFmtLinuxNotFound = "open %s: no such file or directory"
->>>>>>> e693302c
 )
 
 var (
